--- conflicted
+++ resolved
@@ -1,15 +1,7 @@
 source 'https://rubygems.org'
 gemspec
 
-<<<<<<< HEAD
-gem "rdf"
-
 group "development" do
   gem "rake"
-  gem "rdf-spec"
-=======
-group "development" do
-  gem "rake"
->>>>>>> 4fcab175
   gem "dotenv"
 end